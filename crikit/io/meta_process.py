"""
Created on Mon May 23 16:55:09 2016

@author: chc
"""

if __name__ == '__main__':  # pragma: no cover
    import sys as _sys
    import os as _os
    _sys.path.append(_os.path.abspath('../../'))

from crikit.data.frequency import (calib_pix_wn as _calib_pix_wn,
                                   calib_pix_wl as _calib_pix_wl)

from crikit.data.spectrum import Spectrum as _Spectrum
from crikit.data.spectra import Spectra as _Spectra
from crikit.data.hsi import Hsi as _Hsi

import numpy as _np

def rosetta_query(key, rosetta, output_cls_instance):
    """
    Return the highest-priority value
    """

    if isinstance(rosetta[key],list):  # There is a priority list
        for num, count in enumerate(rosetta[key]):
            temp_val = None
            temp_key = None

            try:
                if isinstance(count,str):
                    if count == '!':
                        temp_key = key
                        temp_val = rosetta[key][num+1]
                        print('Using default meta_configs value for: {}'.format(key))
                        break
                    else:
                        temp_key = count
                        temp_val = output_cls_instance._meta[temp_key]
                        break
#                        print('{}:{}'.format(count, temp_val))
                else:
                    pass
            except:
                temp_val = None
                temp_key = None

        if temp_val is not None:
            return(temp_val, temp_key)
        else:
            return None

    elif isinstance(rosetta[key],str):
        try:
            temp = output_cls_instance._meta[rosetta[key]]
        except:
            return None
        else:
            return (temp, rosetta[key])
    else:  # the value is likely a predefined answer-- no need to query meta
        return None

def meta_process(rosetta, output_cls_instance):
    """
    Uses a conversion dict (rosetta) to process the meta data in \
    output_cls_instance
    """

    # Frequency-calibration
    try:
        calib_dict = {}

        calib_dict['a_vec'] = rosetta_query('ColorPolyVals',rosetta, output_cls_instance)[0]
        calib_dict['n_pix'] = rosetta_query('ColorChannels',rosetta, output_cls_instance)[0]
        calib_dict['ctr_wl'] = rosetta_query('ColorCenterWL',rosetta, output_cls_instance)[0]
        calib_dict['ctr_wl0'] = rosetta_query('ColorCalibWL',rosetta, output_cls_instance)[0]
        calib_dict['probe'] = rosetta_query('ColorProbe',rosetta, output_cls_instance)[0]
        calib_dict['units'] = rosetta_query('ColorUnits',rosetta, output_cls_instance)[0]

        output_cls_instance.freq.calib = calib_dict
<<<<<<< HEAD
        # print('Calibration meta data found')  # Not if it used a '!'
=======
        # print('Calibration meta data found')
>>>>>>> fcb086bb

        use_wn = rosetta_query('ColorWnMode',rosetta, output_cls_instance)[0]
        print('Use wavenumber: {}'.format(use_wn))
        if use_wn:  # Use wavenumber?
            output_cls_instance.freq.calib_fcn = _calib_pix_wn
        else:  # Use wavelength
            output_cls_instance.freq.calib_fcn = _calib_pix_wl

        output_cls_instance.freq.update()
    except:
        print('Something failed in meta_process: freq-calib')

    # See if an original calibration is found
    try:
        calib_orig_dict = {}

        calib_orig_dict['a_vec'] = rosetta_query('OrigColorPolyVals',rosetta, output_cls_instance)[0]
        if calib_orig_dict['a_vec'] is None:
            raise ValueError
        calib_orig_dict['n_pix'] = rosetta_query('OrigColorChannels',rosetta, output_cls_instance)[0]
        if calib_orig_dict['n_pix'] is None:
            raise ValueError
        calib_orig_dict['ctr_wl'] = rosetta_query('OrigColorCenterWL',rosetta, output_cls_instance)[0]
        if calib_orig_dict['ctr_wl'] is None:
            raise ValueError
        calib_orig_dict['ctr_wl0'] = rosetta_query('OrigColorCalibWL',rosetta, output_cls_instance)[0]
        if calib_orig_dict['ctr_wl0'] is None:
            raise ValueError
        
        # Probe and Units are not necessary for calibration
        # Probe is only needed for wavelength-to-wavenumber conversion
        calib_orig_dict['probe'] = rosetta_query('OrigColorProbe',rosetta, output_cls_instance)[0]
        calib_orig_dict['units'] = rosetta_query('OrigColorUnits',rosetta, output_cls_instance)[0]

    except:
        print('Original calibration not found.')
    else:
        print('Original calibration found.')
        output_cls_instance.freq.calib_orig = calib_orig_dict
    
    # Spatial for HSI
    if type(output_cls_instance) == _Hsi:
        print('Type Hsi')
        try:
            start = rosetta_query('XStart',rosetta, output_cls_instance)[0]
            stop = rosetta_query('XStop',rosetta, output_cls_instance)[0]
            steps = rosetta_query('XLength',rosetta, output_cls_instance)[0]
            units = rosetta_query('XUnits',rosetta, output_cls_instance)[0]
            label = rosetta_query('XLabel',rosetta, output_cls_instance)[0]

            # HDF files store strings in np.bytes format
            if isinstance(units, bytes):
                units = units.decode()
            if isinstance(label, bytes):
                label = label.decode()

            output_cls_instance.x_rep.data = _np.linspace(start, stop, steps)
            output_cls_instance.x_rep.units = units
            output_cls_instance.x_rep.label = label
            output_cls_instance.x_rep.update_calib_from_data()

            del start, stop, steps, units, label

            start = rosetta_query('YStart',rosetta, output_cls_instance)[0]
            stop = rosetta_query('YStop',rosetta, output_cls_instance)[0]
            steps = rosetta_query('YLength',rosetta, output_cls_instance)[0]
            units = rosetta_query('YUnits',rosetta, output_cls_instance)[0]
            label = rosetta_query('YLabel',rosetta, output_cls_instance)[0]

            # HDF files store strings in np.bytes format
            if isinstance(units, bytes):
                units = units.decode()
            if isinstance(label, bytes):
                label = label.decode()

            output_cls_instance.y_rep.data = _np.linspace(start, stop, steps)
            output_cls_instance.y_rep.units = units
            output_cls_instance.y_rep.label = label
            output_cls_instance.y_rep.update_calib_from_data()

            del start, stop, steps, units
        except:
            print('Something failed in meta_process: HSI-spatial calib')

    elif type(output_cls_instance) == _Spectra:
        try:
            print('Type Spectra')
            output_cls_instance.reps.units = None
            output_cls_instance.reps.label = 'Acq Number'
            output_cls_instance.reps.data = _np.arange(output_cls_instance.data.shape[0])
    #        print(output_cls_instance.reps.data.shape)
            output_cls_instance.reps.update_calib_from_data()
        except:
            print('Something failed in meta_process: Spectra rep-calib')

    elif type(output_cls_instance) == _Spectrum:
        print('Type Spectrum')

if __name__ == '__main__':

    from crikit.io.meta_configs import (special_nist_bcars2
                                            as _snb)

    from crikit.io.hdf5 import hdf_import_data as _hdf_import_data
    rosetta = _snb()

    filename = _os.path.abspath('../../../mP2_w_small.h5')

    spect_dark = _Spectra()
    _hdf_import_data(filename,'/Spectra/Dark_3_5ms_2',spect_dark)
    meta_process(rosetta, spect_dark)
    print(spect_dark.reps)

    print('')
    img = _Hsi()
    _hdf_import_data(filename,'/BCARSImage/mP2_3_5ms_Pos_2_0/mP2_3_5ms_Pos_2_0_small',img)
    meta_process(rosetta, img)
    print(img.freq.__dict__)

<|MERGE_RESOLUTION|>--- conflicted
+++ resolved
@@ -79,11 +79,6 @@
         calib_dict['units'] = rosetta_query('ColorUnits',rosetta, output_cls_instance)[0]
 
         output_cls_instance.freq.calib = calib_dict
-<<<<<<< HEAD
-        # print('Calibration meta data found')  # Not if it used a '!'
-=======
-        # print('Calibration meta data found')
->>>>>>> fcb086bb
 
         use_wn = rosetta_query('ColorWnMode',rosetta, output_cls_instance)[0]
         print('Use wavenumber: {}'.format(use_wn))
