--- conflicted
+++ resolved
@@ -306,7 +306,6 @@
 #        print(winPlotEffect.parameters)
 #
 ##    # ALS
-<<<<<<< HEAD
     from crikit.ui.widget_ALS import widgetALS as _widgetALS
 
     rng = _np.arange(*_find_nearest(WN, [500, 3800])[1])
@@ -315,15 +314,6 @@
                                                             plugin=plugin)
     if winPlotEffect is not None:
         print(winPlotEffect.parameters)
-=======
-##    from crikit.ui.widget_ALS import widgetALS as _widgetALS
-##    
-##    plugin = _widgetALS()
-##    winPlotEffect = DialogPlotEffect.dialogPlotEffect(CARS, x=WN,
-##                                                            plugin=plugin)
-##    if winPlotEffect is not None:
-##        print(winPlotEffect.parameters)
->>>>>>> 625459cb
 #
 #    # ArPLS
 #    from crikit.ui.widget_ArPLS import widgetArPLS as _widgetArPLS
@@ -368,7 +358,6 @@
 #        print(winPlotEffect.parameters)
     
     # Merge NRBs
-<<<<<<< HEAD
     # from crikit.ui.widget_mergeNRBs import (widgetMergeNRBs as 
     #                                         _widgetMergeNRBs)
     # plugin = _widgetMergeNRBs(WN, NRB_LEFT, NRB_RIGHT)
@@ -376,15 +365,6 @@
     #                                                         plugin=plugin)
     # if winPlotEffect is not None:
     #     print(winPlotEffect.parameters)
-=======
-    from crikit.ui.widget_mergeNRBs import (widgetMergeNRBs as 
-                                            _widgetMergeNRBs)
-    plugin = _widgetMergeNRBs(WN, NRB_LEFT, NRB_RIGHT)
-    winPlotEffect = DialogPlotEffect.dialogPlotEffect(CARS2, x=WN,
-                                                            plugin=plugin)
-    if winPlotEffect is not None:
-        print(winPlotEffect.parameters)
->>>>>>> 625459cb
         
     
     
